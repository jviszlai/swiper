--- conflicted
+++ resolved
@@ -31,13 +31,9 @@
             'firebrick', 'pink', 'orange',
         ],
         hide_z_ticks: bool = False,
-<<<<<<< HEAD
-        default_fig: plt.Figure | None = None
-=======
         default_fig: plt.Figure | None = None,
         z_min: int | None = None,
         z_max: int | None = None,
->>>>>>> 62faba0e
     ):
     fig = plt.figure() if not default_fig else default_fig
     ax = fig.add_subplot(111, projection='3d')
