--- conflicted
+++ resolved
@@ -55,36 +55,29 @@
             self,
             active_qubits: list[tuple[int, int]],
             routing_qubits: list[tuple[int, int]],
-<<<<<<< HEAD
-            duration: Duration | int = Duration.D_ROUNDS,
-            conditioned_on_idx: int = None
-        ):
-        if conditioned_on_idx:
-            instruction = Instruction('MERGE', frozenset(active_qubits + routing_qubits), duration, frozenset([conditioned_on_idx]))
-        else:
-            instruction = Instruction('MERGE', frozenset(active_qubits + routing_qubits), duration)
-=======
+            merge_faces: set[tuple[tuple[int, int]]] | None = None,
             duration: Duration | int = Duration.D,
         ):
-        merge_faces = set()
-        if len(routing_qubits) > 0:
-            for qubit in active_qubits:
-                found_match = False
-                for routing in routing_qubits:
-                    if np.linalg.norm(np.array(qubit) - np.array(routing)) == 1:
-                        if found_match:
-                            raise ValueError('Multiple connections to routing space for one logical qubit; can\'t handle this case.')
-                        found_match = True
-                        merge_faces.add((qubit, routing))
-            for i,routing_1 in enumerate(routing_qubits):
-                for routing_2 in routing_qubits[:i]:
-                    if np.linalg.norm(np.array(routing_1) - np.array(routing_2)) == 1:
-                        merge_faces.add((routing_1, routing_2))
-        else:
-            if len(active_qubits) == 2:
-                merge_faces.add(tuple(active_qubits))
+        if not merge_faces:
+            merge_faces = set()
+            if len(routing_qubits) > 0:
+                for qubit in active_qubits:
+                    found_match = False
+                    for routing in routing_qubits:
+                        if np.linalg.norm(np.array(qubit) - np.array(routing)) == 1:
+                            if found_match:
+                                raise ValueError('Multiple connections to routing space for one logical qubit; can\'t handle this case.')
+                            found_match = True
+                            merge_faces.add((qubit, routing))
+                for i,routing_1 in enumerate(routing_qubits):
+                    for routing_2 in routing_qubits[:i]:
+                        if np.linalg.norm(np.array(routing_1) - np.array(routing_2)) == 1:
+                            merge_faces.add((routing_1, routing_2))
             else:
-                raise ValueError('Can only merge two patches without routing patches.')
+                if len(active_qubits) == 2:
+                    merge_faces.add(tuple(active_qubits))
+                else:
+                    raise ValueError('Can only merge two patches without routing patches.')
         for patch in active_qubits + routing_qubits:
             assert sum(patch in face for face in merge_faces) <= 4, (patch, merge_faces)
         instruction = Instruction(
@@ -94,13 +87,7 @@
             duration=duration,
             merge_faces=frozenset(merge_faces),
         )
->>>>>>> 62faba0e
         self.all_instructions.append(instruction)
-        if conditioned_on_idx:
-            update_instr = self.all_instructions[conditioned_on_idx]
-            self.all_instructions[conditioned_on_idx] = Instruction(update_instr.name, update_instr.patches, update_instr.duration,
-                                                                    update_instr.conditioned_on_idx,
-                                                                    update_instr.conditional_dependencies | frozenset([len(self.all_instructions) - 1]))
         self.discard(routing_qubits) 
 
 
