from dataclasses import dataclass, field
import networkx as nx
from enum import Enum

class Duration(Enum):
    HALF_D_ROUNDS = 1
    D_ROUNDS = 2

@dataclass(frozen=True)
class Instruction:
    name: str
    patches: frozenset[tuple[int, int]]
    duration: Duration | int
    conditioned_on_idx: int | None = None
    conditional_dependencies: frozenset[int] = field(default_factory=frozenset)

class LatticeSurgerySchedule:
    """Represents a planned series of lattice surgery operations."""
    def __init__(self):
        self.all_instructions: list[Instruction] = []

    def inject_T(self, patch_coords: tuple[int, int]):
        instruction = Instruction('INJECT_T', frozenset([patch_coords]), Duration.D_ROUNDS)
        self.all_instructions.append(instruction)

    def conditional_S(self, patch_coords: tuple[int, int], conditioned_on_idx: int):
        instruction = Instruction('CONDITIONAL_S', frozenset([patch_coords]), Duration.HALF_D_ROUNDS, conditioned_on_idx)
        self.all_instructions.append(instruction)
        
        update_instr = self.all_instructions[conditioned_on_idx]
        self.all_instructions[conditioned_on_idx] = Instruction(update_instr.name, update_instr.patches, update_instr.duration,
                                                                update_instr.conditioned_on_idx,
                                                                update_instr.conditional_dependencies | frozenset([len(self.all_instructions) - 1]))
                                                            

    def merge(
            self,
            active_qubits: list[tuple[int, int]],
            routing_qubits: list[tuple[int, int]],
        ):
        instruction = Instruction('MERGE', frozenset(active_qubits + routing_qubits), Duration.D_ROUNDS)
        self.all_instructions.append(instruction)

    def discard(self, patches: list[tuple[int, int]]):
        instruction = Instruction('DISCARD', frozenset(patches), 0)
        self.all_instructions.append(instruction)

    def idle(self, patches: list[tuple[int, int]], num_rounds: Duration | int = Duration.D_ROUNDS):
<<<<<<< HEAD
        if isinstance(num_rounds, Duration) or num_rounds > 0:
            instruction = Instruction('IDLE', patches, num_rounds)
            self.all_instructions.append(instruction)
=======
        instruction = Instruction('IDLE', frozenset(patches), num_rounds)
        self.all_instructions.append(instruction)
>>>>>>> 33a052b3

    def to_dag(self):
        dag = nx.DiGraph()
        for i,instruction in enumerate(self.all_instructions):
            dag.add_node(i)
            hidden_patches = set() # patches we will no longer draw connections to
            for j,instr in reversed(list(enumerate(self.all_instructions[:i]))):
                if (set(instruction.patches) & set(instr.patches)) - hidden_patches:
                    dag.add_edge(j, i)

                hidden_patches |= set(instr.patches)
        
        return dag<|MERGE_RESOLUTION|>--- conflicted
+++ resolved
@@ -46,14 +46,9 @@
         self.all_instructions.append(instruction)
 
     def idle(self, patches: list[tuple[int, int]], num_rounds: Duration | int = Duration.D_ROUNDS):
-<<<<<<< HEAD
         if isinstance(num_rounds, Duration) or num_rounds > 0:
-            instruction = Instruction('IDLE', patches, num_rounds)
+            instruction = Instruction('IDLE', frozenset(patches), num_rounds)
             self.all_instructions.append(instruction)
-=======
-        instruction = Instruction('IDLE', frozenset(patches), num_rounds)
-        self.all_instructions.append(instruction)
->>>>>>> 33a052b3
 
     def to_dag(self):
         dag = nx.DiGraph()
