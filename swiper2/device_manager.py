--- conflicted
+++ resolved
@@ -11,12 +11,8 @@
     """A syndrome round for a given patch"""
     patch: tuple[int, int]
     round: int
-<<<<<<< HEAD
     instruction: Instruction
-=======
-    instruction_idx: int
     initialized_patch: bool
->>>>>>> 7fdeeb7d
     is_unwanted_idle: bool = False
 
 @dataclass
@@ -176,12 +172,13 @@
         completed_instructions = set()
         for instruction_idx in self._active_instructions.keys():
             assert self._active_instructions[instruction_idx] > 0
-<<<<<<< HEAD
-            instruction = self.schedule.all_instructions[instruction_idx]
-            generated_syndrome_rounds.extend([SyndromeRound(coords, self.current_round, instruction) for coords in instruction.patches])
-=======
-            generated_syndrome_rounds.extend([SyndromeRound(coords, self.current_round, instruction_idx, initialized_patch=(coords not in self._active_patches)) for coords in self.schedule.all_instructions[instruction_idx].patches])
->>>>>>> 7fdeeb7d
+            generated_syndrome_rounds.extend([
+                SyndromeRound(coords, 
+                              self.current_round, 
+                              self.schedule.all_instructions[instruction_idx], 
+                              initialized_patch=(coords not in self._active_patches)) 
+                for coords in self.schedule.all_instructions[instruction_idx].patches
+                ])
             patches_used_this_round.update(self.schedule.all_instructions[instruction_idx].patches)
             self._active_patches.update(self.schedule.all_instructions[instruction_idx].patches)
             self._active_instructions[instruction_idx] -= 1
@@ -190,7 +187,14 @@
                 completed_instructions.add(instruction_idx)
         self._all_patch_coords.update(patches_used_this_round)
 
-        generated_syndrome_rounds.extend([SyndromeRound(coords, self.current_round, -10**8, initialized_patch=False, is_unwanted_idle=True) for coords in self._active_patches - patches_used_this_round])
+        generated_syndrome_rounds.extend([
+            SyndromeRound(coords, 
+                          self.current_round, 
+                          Instruction('UNWANTED_IDLE', [coords], 1), 
+                          initialized_patch=False, 
+                          is_unwanted_idle=True) 
+            for coords in self._active_patches - patches_used_this_round
+            ])
         self._instruction_count_by_round[-1] += len(self._active_patches - patches_used_this_round)
         self._syndrome_count_by_round.append(len(generated_syndrome_rounds))
         self._generated_syndrome_data.append(generated_syndrome_rounds)
