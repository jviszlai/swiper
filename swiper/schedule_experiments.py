import numpy as np
from swiper.lattice_surgery_schedule import LatticeSurgerySchedule, Duration

class MSD15To1Schedule:
    """Magic state distillation, according to arXiv:1808.06709v4. Uses a total
    spatial footprint of 4x8 patches. Output magic state is in location (0,0).

    Uses improvement from Fig. 8 of https://arxiv.org/pdf/1905.08916.
    """
    def __init__(self):
        """Builds the schedule.
        """
        schedule = LatticeSurgerySchedule()
        schedule.merge([(0,0), (0,1), (0,2), (0,3), (2,0), (2,1), (2,2), (2,4)], [(1,0), (1,1), (1,2), (1,3), (1,4)])
        schedule.merge([(0,0), (0,1), (0,4), (0,5), (2,0), (2,1), (2,3), (2,5)], [(1,0), (1,1), (1,2), (1,3), (1,4), (1,5)])
        schedule.merge([(0,0), (0,2), (0,4), (0,6), (2,0), (2,2), (2,3), (2,6)], [(1,0), (1,1), (1,2), (1,3), (1,4), (1,5), (1,6)])
        schedule.merge([(0,0), (0,3), (0,5), (0,6), (2,1), (2,2), (2,3), (2,7)], [(1,0), (1,1), (1,2), (1,3), (1,4), (1,5), (1,6), (1,7)])
        schedule.merge([(0,0), (0,1), (0,2), (0,3), (0,4), (0,5), (0,6), (0,7)], [(1,0), (1,1), (1,2), (1,3), (1,4), (1,5), (1,6), (1,7)])

        schedule.inject_T([(1,0), (1,1), (1,2), (1,3), (1,4), (1,5), (1,6), (3,0), (3,1), (3,2), (3,3), (3,4), (3,5), (3,6), (3,7)])

        idx_1 = len(schedule)
        schedule.merge([(1,0), (0,0)], [], duration=Duration.HALF_D)
        schedule.merge([(1,1), (0,1)], [], duration=Duration.HALF_D)
        schedule.merge([(1,2), (0,2)], [], duration=Duration.HALF_D)
        schedule.merge([(1,3), (0,3)], [], duration=Duration.HALF_D)
        schedule.merge([(1,4), (0,4)], [], duration=Duration.HALF_D)
        schedule.merge([(1,5), (0,5)], [], duration=Duration.HALF_D)
        schedule.merge([(1,6), (0,6)], [], duration=Duration.HALF_D)
        schedule.merge([(3,0), (2,0)], [], duration=Duration.HALF_D)
        schedule.merge([(3,1), (2,1)], [], duration=Duration.HALF_D)
        schedule.merge([(3,2), (2,2)], [], duration=Duration.HALF_D)
        schedule.merge([(3,3), (2,3)], [], duration=Duration.HALF_D)
        schedule.merge([(3,4), (2,4)], [], duration=Duration.HALF_D)
        schedule.merge([(3,5), (2,5)], [], duration=Duration.HALF_D)
        schedule.merge([(3,6), (2,6)], [], duration=Duration.HALF_D)
        schedule.merge([(3,7), (2,7)], [], duration=Duration.HALF_D)
        schedule.discard([(1,0), (1,1), (1,2), (1,3), (1,4), (1,5), (1,6), (3,0), (3,1), (3,2), (3,3), (3,4), (3,5), (3,6), (3,7)])

        schedule.idle([(0,0), (0,1), (0,2), (0,3), (0,4), (0,5), (0,6), (2,0), (2,1), (2,2), (2,3), (2,4), (2,5), (2,6), (2,7)], num_rounds=Duration.HALF_D)

        idx_2 = len(schedule)
        for i,patch in enumerate([(0,0), (0,1), (0,2), (0,3), (0,4), (0,5), (0,6), (2,0), (2,1), (2,2), (2,3), (2,4), (2,5), (2,6), (2,7)]):
            schedule.Y_meas(patch, idx_1 + i)
        idx_3 = len(schedule)

        schedule.discard([(0,0), (0,1), (0,2), (0,3), (0,4), (0,5), (0,6), (2,0), (2,1), (2,2), (2,3), (2,4), (2,5), (2,6), (2,7)])
        schedule.discard([(0,7)], conditioned_on_idx=set(range(idx_2, idx_3)))

        self.schedule = schedule

class MemorySchedule:
    """Simple schedule that idles one patch for a specified number of rounds.
    """
    def __init__(self, num_rounds: int):
        """Builds the schedule.

        Args:
            num_rounds: Number of rounds to idle.
        """
        schedule = LatticeSurgerySchedule()
        schedule.idle([(0,0)], num_rounds)
        schedule.discard([(0,0)])

        self.schedule = schedule

class RegularTSchedule:
    """Simple schedule that injects a T gate on one patch for a specified number
    of rounds, with a specified number of idle rounds between each T gate.
    Alternates T state creation between two adjacent patches.
    """
    def __init__(self, num_Ts: int, idle_between_Ts: int):
        """Builds the schedule.
        
        Args:
            num_Ts: Number of T gates to inject.
            idle_between_Ts: Number of idle rounds between each T gate.
        """
        schedule = LatticeSurgerySchedule(generate_dag_incrementally=True)
        prev_injection_flag = False
        for i in range(num_Ts):
            schedule.idle([(0,0)], idle_between_Ts)

            injection_patch = (0,1) if prev_injection_flag else (1,0)
            schedule.inject_T([injection_patch])
            prev_injection_flag = not prev_injection_flag
            idx = len(schedule)
            schedule.merge([(0,0), injection_patch], [])
            schedule.discard([injection_patch])
            schedule.S((0,0), injection_patch, idx)
            
        schedule.discard([(0,0)])

        self.schedule = schedule

class RandomTSchedule:
    """Injects a specified number of T gates on one patch, with a random number
    of idle rounds between each T gate. Alternates T state creation between two
    adjacent patches.
    """
    def __init__(self, num_Ts: int, max_idle_between_Ts: int, rng: np.random.Generator | int = np.random.default_rng()):
        """Builds the schedule.
        
        Args:
            num_Ts: Number of T gates to inject.
            max_idle_between_Ts: Maximum number of idle rounds between each T gate.
        """
        if isinstance(rng, int):
            rng = np.random.default_rng(rng)

        schedule = LatticeSurgerySchedule()
        prev_injection_flag = False
        for i in range(num_Ts):
            schedule.idle([(0,0)], rng.integers(0, max_idle_between_Ts+1))

            injection_patch = (0,1) if prev_injection_flag else (1,0)
            schedule.inject_T([injection_patch])
            prev_injection_flag = not prev_injection_flag
            idx = len(schedule)
            schedule.merge([(0,0), injection_patch], [])
            schedule.discard([injection_patch])
            schedule.S((0,0), injection_patch, idx)

        schedule.discard([(0,0)])

        self.schedule = schedule

class ToffoliSchedule:

    def __init__(self):
        schedule = LatticeSurgerySchedule()

        data = [(0, 0), (0, 2), (0, 4)]
        ancilla = [(0, 1), (0, 3)]

        def cx_12():
            schedule.merge([data[1], ancilla[1]], [])
            schedule.merge([ancilla[1], data[2]], [(1, 3), (1, 4)])
            schedule.discard([ancilla[1]])
        
        def cx_02():
            schedule.merge([data[0], ancilla[0]], [])
            schedule.merge([ancilla[0], data[2]], [(1, 1), (1, 2), (1, 3), (1, 4)])
            schedule.discard([ancilla[0]])

        def cx_01():
            schedule.merge([data[0], ancilla[0]], [])
            schedule.merge([ancilla[0], data[1]], [(1, 1), (1, 2)])
            schedule.discard([ancilla[0]])
        
        def t_tp(data_idx, ancilla_idx):
            schedule.inject_T([ancilla[ancilla_idx]])
            idx = schedule.merge([data[data_idx], ancilla[ancilla_idx]], [])
<<<<<<< HEAD
            schedule.conditional_S(data[data_idx], idx)
            schedule.discard([ancilla[ancilla_idx]])
=======
            schedule.discard([ancilla[ancilla_idx]])
            schedule.S(data[data_idx], ancilla[ancilla_idx], idx)
>>>>>>> c79804ac
        
        cx_12()
        t_tp(2, 1)
        cx_02()
        t_tp(2, 1)
        cx_12()
        t_tp(2, 1)
        cx_02()
        t_tp(1, 0)
        t_tp(2, 1)
        cx_01()
        t_tp(0, 0)
        t_tp(1, 1)
        cx_01()

        schedule.discard(data)

<<<<<<< HEAD
        self.schedule = schedule

        
=======
        self.schedule = schedule
>>>>>>> c79804ac
<|MERGE_RESOLUTION|>--- conflicted
+++ resolved
@@ -151,13 +151,8 @@
         def t_tp(data_idx, ancilla_idx):
             schedule.inject_T([ancilla[ancilla_idx]])
             idx = schedule.merge([data[data_idx], ancilla[ancilla_idx]], [])
-<<<<<<< HEAD
-            schedule.conditional_S(data[data_idx], idx)
-            schedule.discard([ancilla[ancilla_idx]])
-=======
             schedule.discard([ancilla[ancilla_idx]])
             schedule.S(data[data_idx], ancilla[ancilla_idx], idx)
->>>>>>> c79804ac
         
         cx_12()
         t_tp(2, 1)
@@ -175,10 +170,4 @@
 
         schedule.discard(data)
 
-<<<<<<< HEAD
-        self.schedule = schedule
-
-        
-=======
-        self.schedule = schedule
->>>>>>> c79804ac
+        self.schedule = schedule