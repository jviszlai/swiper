import os, sys
import shutil
import json
import math
import subprocess
import datetime as dt
import time
from functools import reduce
import numpy as np
import csv

if __name__ == '__main__':
    cur_time = dt.datetime.now()

    # USER SETTING: maximum job duration
    max_time = dt.timedelta(hours=24*7)

    if max_time.days > 0:
        max_time_str = f'{max_time.days}-{max_time.seconds // 3600:02d}:{(max_time.seconds % 3600) // 60:02d}:{max_time.seconds % 60:02d}'
    else:
        max_time_str = f'{max_time.seconds // 3600:02d}:{(max_time.seconds % 3600) // 60:02d}:{max_time.seconds % 60:02d}'

    data_dir = f'slurm/data/{cur_time.strftime("%Y%m%d_%H%M%S")}'
    config_filename = f'{data_dir}/config.json'
    sbatch_dir = f'{data_dir}/sbatch'
    output_dir = f'{data_dir}/output'
    log_dir = f'{data_dir}/logs'
    benchmark_dir = f'{data_dir}/benchmarks'
    metadata_filename = f'{data_dir}/metadata.txt'
    os.makedirs(sbatch_dir)
    os.makedirs(output_dir)
    os.makedirs(log_dir)
    os.makedirs(benchmark_dir)

    # USER SETTING: decoder distribution (can also set to an integer)
    decoder_dist_source = 'benchmarks/data/decoder_dists.json'
    decoder_dist_filename = f'{data_dir}/{decoder_dist_source.split("/")[-1]}'
    shutil.copyfile(decoder_dist_source, decoder_dist_filename)

    # copy files to data dir to preserve them
    shutil.copyfile('slurm/submit_jobs.py', f'{data_dir}/submit_jobs_copy.py')
    shutil.copyfile('slurm/run_simulation.py', f'{data_dir}/run_simulation_copy.py')

    with open('benchmarks/benchmark_info.csv', 'r') as f:
        reader = csv.DictReader(f)
        benchmark_info = {row['']:row for row in reader}

    # Can make a chosen smaller list of these instead
    benchmark_files = []
    benchmark_names = {}
    memory_settings = None
    for file in os.listdir('benchmarks/cached_schedules/'):
        # USER SETTING: filter benchmark files if desired
        if file.endswith('.lss') and not file.startswith('memory') and not file.startswith('regular') and not file.startswith('random'):
            path = os.path.join('benchmarks/cached_schedules/', file)
            newpath = os.path.join(benchmark_dir, file)
            # copy files to data dir to preserve them
            shutil.copyfile(path, newpath)
            benchmark_files.append(newpath)
            benchmark_names[newpath] = file.split('.')[0]
        elif file == '.memory_settings.json':
            # USER SETTING: change values in this file to add memory for certain benchmarks
            memory_settings = json.load(open(os.path.join('benchmarks/cached_schedules/', file), 'r'))
    assert memory_settings is not None

    for name in set(benchmark_names.values()):
        if name not in memory_settings:
            print(f'WARNING: {name} not found in .memory_settings.json, using default 4GB...')
            memory_settings[name] = 4

    # USER SETTING: change parameter sweeps for distance, spec acc, etc.
    sweep_params = {
        'benchmark_file':benchmark_files,
<<<<<<< HEAD
        'distance':[15, 27],
=======
        'distance':[15, 21, 27],
>>>>>>> be9d535e
        'scheduling_method':['sliding', 'parallel', 'aligned'],
        'decoder_latency_or_dist_filename':[decoder_dist_filename],
        'speculation_mode':['separate', None],
        'speculation_latency':[1],
        'speculation_accuracy':[0.9, 1.0],
        'poison_policy':['successors'],
        'missed_speculation_modifier':[1.4],
        'max_parallel_processes':[None, 'predict'],
        'rng':[0],
        'lightweight_setting':[2],
    }
    ordered_param_names = list(sorted(sweep_params.keys()))
    total_num_configs = reduce(lambda x,y: x*y, [len(params) for params in sweep_params.values()])

    # USER SETTING: filter out some combinations of the above parameters
    microbenchmarks = [os.path.join(benchmark_dir, file) for file in ['msd_15to1.lss', 'adder_n4.lss', 'adder_n10.lss', 'adder_n18.lss', 'adder_n28.lss' 'rz_1e-05.lss', 'rz_1e-10.lss', 'rz_1e-15.lss', 'rz_1e-20.lss', 'toffoli.lss', 'qrom_15_15.lss']]
    def config_filter(cfg):
        # TODO: make the logic here more clear...
        return (
            (cfg['distance'] == 21 or (cfg['speculation_accuracy'] == 0.9 and cfg['max_parallel_processes'] == None)) # distance 15 and 27 runs require less data
            and (not (cfg['speculation_accuracy'] == 1.0 and (cfg['speculation_mode'] == None or cfg['max_parallel_processes'] == 'predict')))
            and (not (cfg['speculation_mode'] == None and (cfg['scheduling_method'] == 'sliding' or cfg['max_parallel_processes'] == 'predict'))) # don't want to turn off swiper for sliding window, or for predicting computational cost
            and (float(benchmark_info[cfg['benchmark_file'].split('/')[-1].split('.')[0]]['T count']) > 3500) # only large benchmarks
        )

    # Write config file (each Python job will read params from this)
    configs = []
    cur_indices = [0 for _ in ordered_param_names]
    for config_idx in range(total_num_configs):
        rolled_over = [False for _ in ordered_param_names]
        config = {}
        for i,name in enumerate(ordered_param_names):
            idx = cur_indices[i]
            config[name] = sweep_params[name][idx]
            if all(rolled_over[:i]):
                cur_indices[i] += 1
            if cur_indices[i] >= len(sweep_params[name]):
                cur_indices[i] = 0
                rolled_over[i] = True
        if config_filter(config):
            configs.append(config)
    with open(config_filename, 'w') as f:
        json.dump(configs, f)

    # submit a different sbatch job for each config
    configs_by_mem = {}
    for i,config in enumerate(configs):
        mem_gb = memory_settings[benchmark_names[config['benchmark_file']]]
        configs_by_mem.setdefault(mem_gb, []).append(i)

    # USER SETTING: submission delay (if too many jobs at once)
<<<<<<< HEAD
    submission_delay = dt.timedelta(minutes=20)
=======
    submission_delay = dt.timedelta(minutes=0)
>>>>>>> be9d535e
    last_submit_time = None
    max_tasks_per_job = 500
    job_ids = []
    submit_idx = 0
    for i,mem_gb in enumerate(sorted(configs_by_mem.keys())):
        config_indices = configs_by_mem[mem_gb]
        num_submissions = math.ceil(len(config_indices) / max_tasks_per_job) # caslake submission limit
        for j in range(num_submissions):
            if last_submit_time:
                time.sleep(max(0, int((last_submit_time + submission_delay - dt.datetime.now()).total_seconds())))
            selected_config_indices = config_indices[j*max_tasks_per_job:(j+1)*max_tasks_per_job]
            print(f'\tSubmitting {len(selected_config_indices)} / {len(configs)} jobs...')
            sbatch_filename = os.path.join(sbatch_dir, f'submit_{submit_idx}.sbatch')
            submit_idx += 1
            with open(sbatch_filename, 'w') as f:
                f.write(f'''#!/bin/bash
#SBATCH --job-name={cur_time.strftime("%Y%m%d_%H%M%S")}
#SBATCH --output={log_dir}/%a.out
#SBATCH --error={log_dir}/%a.out
#SBATCH --partition=fast-long
#SBATCH --array={','.join([str(x) for x in selected_config_indices])}
#SBATCH --time={max_time_str}
#SBATCH --ntasks=1
#SBATCH --mem-per-cpu={mem_gb*1000}

eval "$(conda shell.bash hook)"
conda activate /home/jchadwick/envs/pySwiper
cd /scratch/viszlai/swiper

python -m slurm.run_simulation "{config_filename}" "{output_dir}" {int(max_time.total_seconds())}'''
                )

            p = subprocess.Popen(f'sbatch {sbatch_filename}', shell=True, stdout=subprocess.PIPE, stderr=subprocess.STDOUT)
            lines = list(p.stdout.readlines())
            retval = p.wait()
            if retval != 0:
                print(lines)
            job_ids.append((int(lines[-1].decode('utf-8').rstrip().split(' ')[-1]), mem_gb, selected_config_indices))
            last_submit_time = dt.datetime.now()
            if submission_delay.total_seconds() > 0:
                print(f'\tSubmitted job {job_ids[-1][0]}')

    with open(metadata_filename, 'w') as f:
        f.write(f'Time: {cur_time.strftime("%Y-%m-%d %H:%M:%S")}\n')
        f.write(f'Job IDs:\n')
        for i,(job_id, mem_gb, tasks) in enumerate(job_ids):
            f.write(f'    submit_{i}.sbatch: {job_id}. {mem_gb}GB RAM, configs {tasks}\n')
        f.write(f'Max clock time: {max_time_str}\n')
        f.write(f'Total num. tasks: {len(configs)}\n')
        f.write(f'Params:\n')
        for name,params in sweep_params.items():
            f.write(f'    {name}: {params}\n')<|MERGE_RESOLUTION|>--- conflicted
+++ resolved
@@ -71,11 +71,7 @@
     # USER SETTING: change parameter sweeps for distance, spec acc, etc.
     sweep_params = {
         'benchmark_file':benchmark_files,
-<<<<<<< HEAD
         'distance':[15, 27],
-=======
-        'distance':[15, 21, 27],
->>>>>>> be9d535e
         'scheduling_method':['sliding', 'parallel', 'aligned'],
         'decoder_latency_or_dist_filename':[decoder_dist_filename],
         'speculation_mode':['separate', None],
@@ -127,11 +123,7 @@
         configs_by_mem.setdefault(mem_gb, []).append(i)
 
     # USER SETTING: submission delay (if too many jobs at once)
-<<<<<<< HEAD
     submission_delay = dt.timedelta(minutes=20)
-=======
-    submission_delay = dt.timedelta(minutes=0)
->>>>>>> be9d535e
     last_submit_time = None
     max_tasks_per_job = 500
     job_ids = []
@@ -143,6 +135,7 @@
             if last_submit_time:
                 time.sleep(max(0, int((last_submit_time + submission_delay - dt.datetime.now()).total_seconds())))
             selected_config_indices = config_indices[j*max_tasks_per_job:(j+1)*max_tasks_per_job]
+            print(f'\tSubmitting {len(selected_config_indices)} / {len(configs)} jobs...')
             print(f'\tSubmitting {len(selected_config_indices)} / {len(configs)} jobs...')
             sbatch_filename = os.path.join(sbatch_dir, f'submit_{submit_idx}.sbatch')
             submit_idx += 1
