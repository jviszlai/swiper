--- conflicted
+++ resolved
@@ -53,7 +53,6 @@
     memory_settings = None
     for file in os.listdir('benchmarks/cached_schedules/'):
         # USER SETTING: filter benchmark files if desired
-<<<<<<< HEAD
         if file.endswith('.lss'):
             keep = False
             for keep_f in keep_files:
@@ -61,9 +60,6 @@
                     keep = True
             if not keep:
                 continue
-=======
-        if file.endswith('.lss') and not file.startswith('memory') and not file.startswith('regular') and not file.startswith('random'):
->>>>>>> 338422ca
             path = os.path.join('benchmarks/cached_schedules/', file)
             newpath = os.path.join(benchmark_dir, file)
             # copy files to data dir to preserve them
