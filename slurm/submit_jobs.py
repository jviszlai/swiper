import os, sys
import shutil
import json
import math
import subprocess
import datetime as dt
import time
from functools import reduce
import numpy as np
import csv

if __name__ == '__main__':
    cur_time = dt.datetime.now()

    # USER SETTING: maximum job duration
    max_time = dt.timedelta(hours=36)

    if max_time.days > 0:
        assert max_time.days == 1
        max_time_str = f'1-{max_time.seconds // 3600:02d}:{(max_time.seconds % 3600) // 60:02d}:{max_time.seconds % 60:02d}'
    else:
        max_time_str = f'{max_time.seconds // 3600:02d}:{(max_time.seconds % 3600) // 60:02d}:{max_time.seconds % 60:02d}'

    data_dir = f'slurm/data/{cur_time.strftime("%Y%m%d_%H%M%S")}'
    config_filename = f'{data_dir}/config.json'
    sbatch_dir = f'{data_dir}/sbatch'
    output_dir = f'{data_dir}/output'
    log_dir = f'{data_dir}/logs'
    benchmark_dir = f'{data_dir}/benchmarks'
    metadata_filename = f'{data_dir}/metadata.txt'
    os.makedirs(sbatch_dir)
    os.makedirs(output_dir)
    os.makedirs(log_dir)
    os.makedirs(benchmark_dir)

    # USER SETTING: decoder distribution (can also set to an integer)
    decoder_dist_source = 'benchmarks/data/decoder_dists.json'
    decoder_dist_filename = f'{data_dir}/{decoder_dist_source.split("/")[-1]}'
    shutil.copyfile(decoder_dist_source, decoder_dist_filename)

    # copy files to data dir to preserve them
    shutil.copyfile('slurm/submit_jobs.py', f'{data_dir}/submit_jobs_copy.py')
    shutil.copyfile('slurm/run_simulation.py', f'{data_dir}/run_simulation_copy.py')

    with open('benchmarks/benchmark_info.csv', 'r') as f:
        reader = csv.DictReader(f)
        benchmark_info = {row['']:row for row in reader}

    # Can make a chosen smaller list of these instead
    benchmark_files = []
    benchmark_names = {}
    memory_settings = None
    for file in os.listdir('benchmarks/cached_schedules/'):
        # USER SETTING: filter benchmark files if desired
        if file.endswith('.lss') and not file.startswith('memory') and not file.startswith('regular') and not file.startswith('random'):
            path = os.path.join('benchmarks/cached_schedules/', file)
            newpath = os.path.join(benchmark_dir, file)
            # copy files to data dir to preserve them
            shutil.copyfile(path, newpath)
            benchmark_files.append(newpath)
            benchmark_names[newpath] = file.split('.')[0]
        elif file == '.memory_settings.json':
            # USER SETTING: change values in this file to add memory for certain benchmarks
            memory_settings = json.load(open(os.path.join('benchmarks/cached_schedules/', file), 'r'))
    assert memory_settings is not None

    for name in set(benchmark_names.values()):
        if name not in memory_settings:
            print(f'WARNING: {name} not found in .memory_settings.json, using default 4GB...')
            memory_settings[name] = 4

    # USER SETTING: change parameter sweeps for distance, spec acc, etc.
    sweep_params = {
        'benchmark_file':benchmark_files,
        'distance':[15, 21, 27],
        'scheduling_method':['sliding', 'parallel', 'aligned'],
        'decoder_latency_or_dist_filename':[decoder_dist_filename],
        'speculation_mode':['separate', None],
        'speculation_latency':[1],
        'speculation_accuracy':[0.9, 1.0],
        'poison_policy':['successors'],
        'missed_speculation_modifier':[1.4],
        'max_parallel_processes':[None, 'predict'],
        'rng':list(range(10)),
        'lightweight_setting':[2],
    }
    ordered_param_names = list(sorted(sweep_params.keys()))
    total_num_configs = reduce(lambda x,y: x*y, [len(params) for params in sweep_params.values()])

    # USER SETTING: filter out some combinations of the above parameters
    microbenchmarks = [os.path.join(benchmark_dir, file) for file in ['msd_15to1.lss', 'adder_n4.lss', 'adder_n10.lss', 'adder_n18.lss', 'adder_n28.lss' 'rz_1e-05.lss', 'rz_1e-10.lss', 'rz_1e-15.lss', 'rz_1e-20.lss', 'toffoli.lss', 'qrom_15_15.lss']]
    def config_filter(cfg):
        # TODO: make the logic here more clear...
        return (
            (cfg['distance'] == 21 or (cfg['speculation_accuracy'] == 0.9 and cfg['max_parallel_processes'] == None)) # distance 15 and 27 runs require less data
            and (not (cfg['speculation_accuracy'] == 1.0 and (cfg['speculation_mode'] == None or cfg['max_parallel_processes'] == 'predict')))
            and (not (cfg['speculation_mode'] == None and (cfg['scheduling_method'] == 'sliding' or cfg['max_parallel_processes'] == 'predict'))) # don't want to turn off swiper for sliding window, or for predicting computational cost
            and (float(benchmark_info[cfg['benchmark_file'].split('/')[-1].split('.')[0]]['T count']) < 3500) # only small benchmarks
        )

    # Write config file (each Python job will read params from this)
    configs = []
    cur_indices = [0 for _ in ordered_param_names]
    for config_idx in range(total_num_configs):
        rolled_over = [False for _ in ordered_param_names]
        config = {}
        for i,name in enumerate(ordered_param_names):
            idx = cur_indices[i]
            config[name] = sweep_params[name][idx]
            if all(rolled_over[:i]):
                cur_indices[i] += 1
            if cur_indices[i] >= len(sweep_params[name]):
                cur_indices[i] = 0
                rolled_over[i] = True
        if config_filter(config):
            configs.append(config)
    with open(config_filename, 'w') as f:
        json.dump(configs, f)

    # submit a different sbatch job for each config
    configs_by_mem = {}
    for i,config in enumerate(configs):
        mem_gb = memory_settings[benchmark_names[config['benchmark_file']]]
        configs_by_mem.setdefault(mem_gb, []).append(i)

    # USER SETTING: submission delay (if too many jobs at once)
<<<<<<< HEAD
    submission_delay = dt.timedelta(minutes=0)
=======
    submission_delay = dt.timedelta(minutes=120)
>>>>>>> 448d32cf
    last_submit_time = None
    max_tasks_per_job = 600
    job_ids = []
    submit_idx = 0
    for i,mem_gb in enumerate(sorted(configs_by_mem.keys())):
        config_indices = configs_by_mem[mem_gb]
        num_submissions = math.ceil(len(config_indices) / max_tasks_per_job) # caslake submission limit
        for j in range(num_submissions):
            if last_submit_time:
                time.sleep(max(0, int((last_submit_time + submission_delay - dt.datetime.now()).total_seconds())))
            selected_config_indices = config_indices[j*max_tasks_per_job:(j+1)*max_tasks_per_job]
            print(f'\tSubmitting {len(selected_config_indices)} / {len(configs)} jobs...')
            sbatch_filename = os.path.join(sbatch_dir, f'submit_{submit_idx}.sbatch')
            submit_idx += 1
            with open(sbatch_filename, 'w') as f:
                f.write(f'''#!/bin/bash
#SBATCH --job-name={cur_time.strftime("%Y%m%d_%H%M%S")}
#SBATCH --output={log_dir}/%a.out
#SBATCH --error={log_dir}/%a.out
#SBATCH --account=pi-ftchong
#SBATCH --partition=caslake
#SBATCH --array={','.join([str(x) for x in selected_config_indices])}
#SBATCH --time={max_time_str}
#SBATCH --ntasks=1
#SBATCH --mem-per-cpu={mem_gb*1000}

module load python
eval "$(conda shell.bash hook)"
conda activate /project/ftchong/projects/envs/pySwiper/

python slurm/run_simulation.py "{config_filename}" "{output_dir}" {int(max_time.total_seconds())}'''
                )

            p = subprocess.Popen(f'sbatch {sbatch_filename}', shell=True, stdout=subprocess.PIPE, stderr=subprocess.STDOUT)
            lines = list(p.stdout.readlines())
            retval = p.wait()
            if retval != 0:
                print(lines)
            job_ids.append((int(lines[-1].decode('utf-8').rstrip().split(' ')[-1]), mem_gb, selected_config_indices))
            last_submit_time = dt.datetime.now()
            if submission_delay.total_seconds() > 0:
                print(f'\tSubmitted job {job_ids[-1][0]}')

    with open(metadata_filename, 'w') as f:
        f.write(f'Time: {cur_time.strftime("%Y-%m-%d %H:%M:%S")}\n')
        f.write(f'Job IDs:\n')
        for i,(job_id, mem_gb, tasks) in enumerate(job_ids):
            f.write(f'    submit_{i}.sbatch: {job_id}. {mem_gb}GB RAM, configs {tasks}\n')
        f.write(f'Max clock time: {max_time_str}\n')
        f.write(f'Total num. tasks: {len(configs)}\n')
        f.write(f'Params:\n')
        for name,params in sweep_params.items():
            f.write(f'    {name}: {params}\n')<|MERGE_RESOLUTION|>--- conflicted
+++ resolved
@@ -72,7 +72,7 @@
     # USER SETTING: change parameter sweeps for distance, spec acc, etc.
     sweep_params = {
         'benchmark_file':benchmark_files,
-        'distance':[15, 21, 27],
+        'distance':[15, 21, 21, 27],
         'scheduling_method':['sliding', 'parallel', 'aligned'],
         'decoder_latency_or_dist_filename':[decoder_dist_filename],
         'speculation_mode':['separate', None],
@@ -124,11 +124,7 @@
         configs_by_mem.setdefault(mem_gb, []).append(i)
 
     # USER SETTING: submission delay (if too many jobs at once)
-<<<<<<< HEAD
-    submission_delay = dt.timedelta(minutes=0)
-=======
     submission_delay = dt.timedelta(minutes=120)
->>>>>>> 448d32cf
     last_submit_time = None
     max_tasks_per_job = 600
     job_ids = []
